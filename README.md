# Apigee Migration Assessment Tool

[![Static Checks](https://github.com/apigee/apigee-migration-assessment-tool/actions/workflows/static-checks.yml/badge.svg)](https://github.com/apigee/apigee-migration-assessment-tool/actions/workflows/static-checks.yml)
[![Build Status](https://github.com/apigee/apigee-migration-assessment-tool/actions/workflows/tests.yml/badge.svg)](https://github.com/apigee/apigee-migration-assessment-tool/actions/workflows/tests.yml)

This tool helps you plan your migration from Apigee Edge, Apigee X, or Apigee Hybrid to a target Apigee X or Apigee Hybrid environment by analyzing your source Apigee setup and generating a comprehensive assessment report.

## Assessment Scenarios

The following migration paths are supported:

| Source Apigee Platform | Target Apigee Platform |
| :--------------------- | :--------------------- |
| Apigee Edge (SaaS)     | Apigee X               |
| Apigee Edge (SaaS)     | Apigee Hybrid          |
| Apigee Edge (OPDK)     | Apigee X               |
| Apigee Edge (OPDK)     | Apigee Hybrid          |
| Apigee Hybrid          | Apigee X               |
| Apigee X               | Apigee Hybrid          |

## About `--skip-target-validation`

The `--skip-target-validation` flag allows you to run the assessment tool without connecting to or validating against a target Apigee X/Hybrid Organization. This is useful for early discovery or when you do not have credentials for the target.

> **Important:**
> This flag is **only supported when your source is Apigee Edge (SaaS or OPDK)**.
> If your source is Apigee X/Hybrid, using this flag will cause the tool to exit with an error.

## Prerequisites

You can run this tool locally using Python or via a Docker container.

### Local Setup

1.  **Install Graphviz:** Follow the official installation instructions for your operating system from [graphviz.org/download/](https://graphviz.org/download/).
2.  **Create and activate a Python virtual environment:**
    ```bash
    python3 -m venv dev
    source dev/bin/activate
    ```
    *(Note: On Windows, use `dev\Scripts\activate`)*
3.  **Install Python dependencies:**
    ```bash
    pip install -r requirements.txt
    ```

### Docker Setup

1.  **Use a pre-built Docker image (recommended):**
    ```bash
    docker pull ghcr.io/apigee/apigee-migration-assessment-tool/apigee-migration-assessment-tool:latest
    ```
    **OR**

    **Build the Docker image from source:**
    ```bash
    # Build the image
    docker build -t <your-image-name>:<your-tag> .

    # (Optional) Push to your container registry
    # docker push <your-image-name>:<your-tag>
    ```

2.  **Run the Docker image:**
    *(See the "Running the Tool with Docker" section below for detailed examples.)*

## Apigee Permissions

The tool requires specific permissions to access and analyze your Apigee environments.

*   **Source: Apigee Edge (SaaS/OPDK)**
    *   Assign the `Read-only Organization Administrator` role to the user account that will be used by the tool.
    *   Refer to the [Apigee Edge built-in roles documentation](https://docs.apigee.com/api-platform/system-administration/edge-built-roles) for more details.

*   **Source/Target: Apigee X/Hybrid**
    *   The tool needs read-only access to organization and environment-level objects, plus permissions to validate APIs. Assign the following to the relevant user or service account:
        *   The built-in role: `roles/apigee.readOnlyAdmin`
        *   A custom role with the `apigee.proxies.create` permission. You can create this role using gcloud:
            ```bash
            gcloud iam roles create ApigeeAPIValidator --project=<YOUR_GCP_PROJECT_ID> \
              --title="Apigee API Validator" --description="Allows Apigee API proxy creation for validation" \
              --permissions="apigee.proxies.create" --stage=GA
            ```
    *   Refer to the [Apigee roles documentation on GCP](https://cloud.google.com/iam/docs/understanding-roles#apigee-roles) for more information.

## Tool Configuration

1.  **Prepare `input.properties`:**
    Create an `input.properties` file in the **root directory** of the project. This file contains essential configuration for the tool to connect to your Apigee environments.
    Sample input files are available in the `sample/inputs/` directory:
    *   [Edge OPDK sample: `sample/inputs/opdk.input.properties`](sample/inputs/opdk.input.properties)
    *   [Edge SaaS sample: `sample/inputs/saas.input.properties`](sample/inputs/saas.input.properties)
    *   [X/Hybrid sample: `sample/inputs/x.input.properties`](sample/inputs/x.input.properties)

    The following table details the required properties within the `[input]` section of your `input.properties` file:

    | Section | Property                | Description                                                                 |
    | :------ | :---------------------- | :-------------------------------------------------------------------------- |
    | `input` | `SOURCE_URL`            | Management URL of your source Apigee environment (OPDK, Edge, X, or Hybrid). |
    | `input` | `SOURCE_ORG`            | Name of your source Apigee organization.                                   |
    | `input` | `SOURCE_AUTH_TYPE`      | Authentication type for the source: `basic` or `oauth`.                     |
    | `input` | `SOURCE_APIGEE_VERSION` | Flavor of your source Apigee: `OPDK`, `SAAS`, `X`, or `HYBRID`.             |
    | `input` | `TARGET_URL`            | Management URL of your target Apigee X/Hybrid environment (Global or DRZ URL).<br>**Not required if using `--skip-target-validation`.** |
    | `input` | `GCP_PROJECT_ID`        | GCP Project ID where your target Apigee X/Hybrid instance is running.<br>**Not required if using `--skip-target-validation`.** |
    | `input` | `TARGET_DIR`            | Name of the directory where exported Apigee objects and reports will be saved (e.g., `output`). |
    | `input` | `TARGET_COMPARE`        | Set to `true` to export apigee objects from target environment and compare with source. Set to `false` to avoid export and compare. |
    | `input` | `SSL_VERIFICATION`      | Set to `false` to ignore SSL certificate verification, or `true` to enforce it. |

2.  **Authentication Tokens:**
    Export the necessary authentication tokens as environment variables before running the tool.

    > **Note:**
    > If you use the `--skip-target-validation` flag, you do **not** need to provide the `APIGEE_ACCESS_TOKEN` environment variable, and you can omit `TARGET_URL` and `GCP_PROJECT_ID` from your `input.properties`.

    *   **For Source: Apigee Edge (SaaS/OPDK) or Apigee X/Hybrid:**
        *   **Basic Auth (Edge):**
            ```bash
            export SOURCE_AUTH_TOKEN=$(echo -n '<your-username>:<your-password>' | base64)
            ```
        *   **OAuth2/SAML (Edge):**
            Refer to the [Apigee Edge Management API documentation](https://docs.apigee.com/api-platform/system-administration/management-api-overview) for generating OAuth2 tokens.
            ```bash
            # Example using a helper script like get_token
            export SSO_LOGIN_URL=https://login.apigee.com # Adjust if necessary
            export SOURCE_AUTH_TOKEN=$(get_token -u <your-username>:<your-password> -m <your-mfa-code>)
            ```
        *   **OAuth2 (Apigee X/Hybrid as Source):**
            ```bash
            export SOURCE_AUTH_TOKEN=$(gcloud auth print-access-token)
            ```

    *   **For Target: Apigee X/Hybrid:**
        ```bash
        export APIGEE_ACCESS_TOKEN=$(gcloud auth print-access-token)
        ```
        > **Note:** This token is not required if you use the `--skip-target-validation` flag.

## Running the Tool

The primary script for running the assessment is `main.py`.

### Command-Line Arguments

*   `--resources <resource_list>`: Specifies the Apigee objects to assess.
    *   Use `all` to assess all supported resources.
    *   Provide a comma-separated list for selective assessment.
    *   **Available Environment-Level Resources:** `targetservers`, `keyvaluemaps`, `references`, `resourcefiles`, `keystores`, `flowhooks`
    *   **Available Organization-Level Resources:** `org_keyvaluemaps`, `developers`, `apiproducts`, `apis`, `apps`, `sharedflows`

<<<<<<< HEAD
*   `--skip-target-validation`:
    (Optional, **only for Apigee Edge (SaaS/OPDK) sources**)
    Skips validation of API Proxies and SharedFlows against the target Apigee X/Hybrid Organization.
    - **Do not use this flag if your source is Apigee X/Hybrid. The tool will exit with an error.**
    - When this flag is set, you do not need to provide `TARGET_URL` or `GCP_PROJECT_ID` in your `input.properties`, nor the `APIGEE_ACCESS_TOKEN` environment variable.
=======
*   `--skip-target-validation`: (Optional) Skips the validation of API proxies and SharedFlows against the target Apigee environment. This is useful for running the tool without needing credentials for the target environment.
>>>>>>> 2fc45651

    **Examples:**
    ```bash
    # Assess all resources
    python3 main.py --resources all

    # Assess only TargetServers and KVMs
    python3 main.py --resources targetservers,keyvaluemaps

    # Assess Keystores and Apps
    python3 main.py --resources keystores,apps

    # Assess all resources without validating against a target environment
    python3 main.py --resources all --skip-target-validation
    ```

### Running Locally

Ensure you have configured `input.properties` and exported authentication tokens as described above.
```bash
python3 main.py --resources <your_selected_resources>
```
> Note: `export IGNORE_VIZ="true"` can be leveraged to skip generation of graph visualization for the migration artifacts.

### Running with Docker

1.  **Create an output directory on your host machine:** This directory will be mounted into the container to store the assessment results.
    ```bash
    mkdir output
    sudo chmod 777 output # Ensure the container can write to this directory
    ```
2.  **Set the Docker image variable:**
    ```bash
    # If using the pre-built image
    export DOCKER_IMAGE="ghcr.io/apigee/apigee-migration-assessment-tool/apigee-migration-assessment-tool:latest"
    # Or, if you built your own
    # export DOCKER_IMAGE="<your-image-name>:<your-tag>"
    ```
3.  **Run the Docker container:**
    ```bash
    docker run --rm \
        -v "$(pwd)/output:/app/target" \
        -v "$(pwd)/input.properties:/app/input.properties" \
        -e SOURCE_AUTH_TOKEN="$SOURCE_AUTH_TOKEN" \
        -e APIGEE_ACCESS_TOKEN="$APIGEE_ACCESS_TOKEN" \
        "$DOCKER_IMAGE" --resources all
    ```
    *(Adjust `--resources` as needed.)*

    > Note: `-e IGNORE_VIZ="true"` can be leveraged to skip generation of graph visualization for the migration artifacts.

    To run without target validation (and without the `APIGEE_ACCESS_TOKEN`):
    ```bash
    docker run --rm \
        -v "$(pwd)/output:/app/target" \
        -v "$(pwd)/input.properties:/app/input.properties" \
        -e SOURCE_AUTH_TOKEN="$SOURCE_AUTH_TOKEN" \
        "$DOCKER_IMAGE" --resources all --skip-target-validation
    ```

<<<<<<< HEAD
=======
    > Note: `-e IGNORE_VIZ="true"` can be leveraged to skip generation of graph visualization for the migration artifacts.

>>>>>>> 2fc45651
## Accessing the Report and Visualization

The tool generates the following outputs in the directory specified by `TARGET_DIR` in your `input.properties` (e.g., `./output/`):

1.  **Assessment Report:**
    *   Filename: `qualification_report.xlsx`
    *   This Excel file contains the detailed findings of the assessment.
    *   A sample report can be found at [`sample/outputs/sample_qualification_report.xlsx`](sample/outputs/sample_qualification_report.xlsx).

2.  **Topology Visualization (for OPDK source):**
    *   Filename: `visualization.html`
    *   Open this HTML file in a web browser to view a diagram of your Apigee OPDK topology.
    *   A sample visualization is shown below:
        ![Sample Apigee Topology Visualization](assets/visualization.png)

## Project Structure Overview

*   `main.py`: The main executable script for the tool.
*   `input.properties`: Main configuration file (user-created).
*   `backend.properties`: Internal configuration for the tool.
*   `requirements.txt`: Python dependencies.
*   `Dockerfile`: For building the Docker image.
*   `assessment_mapping/`, `assessment_mapping_json/`: Contains mappings and definitions for assessing various Apigee resources.
*   `qualification_report_mapping/`, `qualification_report_mapping_json/`: Defines the structure and content of the Excel qualification report.
*   `sample/`: Contains sample input files and an example output report.
    *   `sample/inputs/`: Example `input.properties` files for different Apigee platforms.
    *   `sample/outputs/`: An example of the `qualification_report.xlsx`.
*   `assets/`: Contains static assets like images for documentation.
*   `.github/`: GitHub Actions workflows for CI/CD (linting, testing, publishing).

## Contributing

We welcome contributions from the community! If you would like to contribute to this project, please see our [Contribution Guidelines](./CONTRIBUTING.md).

## License

All solutions within this repository are provided under the [Apache 2.0 License](https://www.apache.org/licenses/LICENSE-2.0). Please see the [LICENSE](./LICENSE) file for more detailed terms and conditions.

## Disclaimer

This repository and its contents are not an official Google product.<|MERGE_RESOLUTION|>--- conflicted
+++ resolved
@@ -147,15 +147,11 @@
     *   **Available Environment-Level Resources:** `targetservers`, `keyvaluemaps`, `references`, `resourcefiles`, `keystores`, `flowhooks`
     *   **Available Organization-Level Resources:** `org_keyvaluemaps`, `developers`, `apiproducts`, `apis`, `apps`, `sharedflows`
 
-<<<<<<< HEAD
 *   `--skip-target-validation`:
     (Optional, **only for Apigee Edge (SaaS/OPDK) sources**)
     Skips validation of API Proxies and SharedFlows against the target Apigee X/Hybrid Organization.
     - **Do not use this flag if your source is Apigee X/Hybrid. The tool will exit with an error.**
     - When this flag is set, you do not need to provide `TARGET_URL` or `GCP_PROJECT_ID` in your `input.properties`, nor the `APIGEE_ACCESS_TOKEN` environment variable.
-=======
-*   `--skip-target-validation`: (Optional) Skips the validation of API proxies and SharedFlows against the target Apigee environment. This is useful for running the tool without needing credentials for the target environment.
->>>>>>> 2fc45651
 
     **Examples:**
     ```bash
@@ -216,11 +212,6 @@
         "$DOCKER_IMAGE" --resources all --skip-target-validation
     ```
 
-<<<<<<< HEAD
-=======
-    > Note: `-e IGNORE_VIZ="true"` can be leveraged to skip generation of graph visualization for the migration artifacts.
-
->>>>>>> 2fc45651
 ## Accessing the Report and Visualization
 
 The tool generates the following outputs in the directory specified by `TARGET_DIR` in your `input.properties` (e.g., `./output/`):
